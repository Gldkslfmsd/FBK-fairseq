#!/usr/bin/env python3

# Copyright (c) Facebook, Inc. and its affiliates.
#
# This source code is licensed under the MIT license found in the
# LICENSE file in the root directory of this source tree.

"""
Wav2letter decoders.
"""

import gc
import itertools as it
import os.path as osp
import warnings
from collections import deque, namedtuple

import numpy as np
import torch
from examples.speech_recognition.data.replabels import unpack_replabels
from fairseq import tasks
from fairseq.utils import apply_to_sample
from omegaconf import open_dict
from fairseq.dataclass.utils import convert_namespace_to_omegaconf


try:
    from wav2letter.common import create_word_dict, load_words
    from wav2letter.criterion import CpuViterbiPath, get_data_ptr_as_bytes
    from wav2letter.decoder import (
        CriterionType,
        DecoderOptions,
        KenLM,
        LM,
        LMState,
        SmearingMode,
        Trie,
        LexiconDecoder,
    )
except:
    warnings.warn(
        "wav2letter python bindings are required to use this functionality. Please install from https://github.com/facebookresearch/wav2letter/wiki/Python-bindings"
    )
    LM = object
    LMState = object


class W2lDecoder(object):
    def __init__(self, args, tgt_dict):
        self.tgt_dict = tgt_dict
        self.vocab_size = len(tgt_dict)
        self.nbest = args.nbest

        # criterion-specific init
        if args.criterion == "ctc":
            self.criterion_type = CriterionType.CTC
            self.blank = (
                tgt_dict.index("<ctc_blank>")
                if "<ctc_blank>" in tgt_dict.indices
                else tgt_dict.bos()
            )
            if "<sep>" in tgt_dict.indices:
                self.silence = tgt_dict.index("<sep>")
            elif "|" in tgt_dict.indices:
                self.silence = tgt_dict.index("|")
            else:
                self.silence = tgt_dict.eos()
            self.asg_transitions = None
        elif args.criterion == "asg_loss":
            self.criterion_type = CriterionType.ASG
            self.blank = -1
            self.silence = -1
            self.asg_transitions = args.asg_transitions
            self.max_replabel = args.max_replabel
            assert len(self.asg_transitions) == self.vocab_size ** 2
        else:
            raise RuntimeError(f"unknown criterion: {args.criterion}")

    def generate(self, models, sample, **unused):
        """Generate a batch of inferences."""
        # model.forward normally channels prev_output_tokens into the decoder
        # separately, but SequenceGenerator directly calls model.encoder
        encoder_input = {
            k: v for k, v in sample["net_input"].items() if k != "prev_output_tokens"
        }
        emissions = self.get_emissions(models, encoder_input)
        return self.decode(emissions)

    def get_emissions(self, models, encoder_input):
        """Run encoder and normalize emissions"""
        model = models[0]
        encoder_out = model(**encoder_input)
        if self.criterion_type == CriterionType.CTC:
            if hasattr(model, "get_logits"):
                emissions = model.get_logits(encoder_out) # no need to normalize emissions
            else:
                emissions = model.get_normalized_probs(encoder_out, log_probs=True)
        elif self.criterion_type == CriterionType.ASG:
            emissions = encoder_out["encoder_out"]
        return emissions.transpose(0, 1).float().cpu().contiguous()

    def get_tokens(self, idxs):
        """Normalize tokens by handling CTC blank, ASG replabels, etc."""
        idxs = (g[0] for g in it.groupby(idxs))
        if self.criterion_type == CriterionType.CTC:
            idxs = filter(lambda x: x != self.blank, idxs)
        elif self.criterion_type == CriterionType.ASG:
            idxs = filter(lambda x: x >= 0, idxs)
            idxs = unpack_replabels(list(idxs), self.tgt_dict, self.max_replabel)
        return torch.LongTensor(list(idxs))


class W2lViterbiDecoder(W2lDecoder):
    def __init__(self, args, tgt_dict):
        super().__init__(args, tgt_dict)

    def decode(self, emissions):
        B, T, N = emissions.size()
        hypos = []
        if self.asg_transitions is None:
            transitions = torch.FloatTensor(N, N).zero_()
        else:
            transitions = torch.FloatTensor(self.asg_transitions).view(N, N)
        viterbi_path = torch.IntTensor(B, T)
        workspace = torch.ByteTensor(CpuViterbiPath.get_workspace_size(B, T, N))
        CpuViterbiPath.compute(
            B,
            T,
            N,
            get_data_ptr_as_bytes(emissions),
            get_data_ptr_as_bytes(transitions),
            get_data_ptr_as_bytes(viterbi_path),
            get_data_ptr_as_bytes(workspace),
        )
        return [
            [{"tokens": self.get_tokens(viterbi_path[b].tolist()), "score": 0}]
            for b in range(B)
        ]


class W2lKenLMDecoder(W2lDecoder):
    def __init__(self, args, tgt_dict):
        super().__init__(args, tgt_dict)

        self.unit_lm = getattr(args, "unit_lm", False)

        if args.lexicon:
            self.lexicon = load_words(args.lexicon)
            self.word_dict = create_word_dict(self.lexicon)
            self.unk_word = self.word_dict.get_index("<unk>")

<<<<<<< HEAD
        start_state = self.lm.start(False)
        for i, (word, spellings) in enumerate(self.lexicon.items()):
            word_idx = self.word_dict.get_index(word)
            _, score = self.lm.score(start_state, word_idx)
            for spelling in spellings:
                spelling_idxs = [tgt_dict.index(token) for token in spelling]
                assert (
                    tgt_dict.unk() not in spelling_idxs
                ), f"{spelling} {spelling_idxs}"
                self.trie.insert(spelling_idxs, word_idx, score)
        self.trie.smear(SmearingMode.MAX)

        self.decoder_opts = DecoderOptions(
            args.beam,
            int(getattr(args, "beam_size_token", len(tgt_dict))),
            args.beam_threshold,
            args.lm_weight,
            args.word_score,
            args.unk_weight,
            args.sil_weight,
            0,
            False,
            self.criterion_type,
        )

        if self.asg_transitions is None:
            N = 768
            # self.asg_transitions = torch.FloatTensor(N, N).zero_()
            self.asg_transitions = []

        self.decoder = LexiconDecoder(
            self.decoder_opts,
            self.trie,
            self.lm,
            self.silence,
            self.blank,
            self.unk_word,
            self.asg_transitions,
            False,
        )
=======
            self.lm = KenLM(args.kenlm_model, self.word_dict)
            self.trie = Trie(self.vocab_size, self.silence)

            start_state = self.lm.start(False)
            for i, (word, spellings) in enumerate(self.lexicon.items()):
                word_idx = self.word_dict.get_index(word)
                _, score = self.lm.score(start_state, word_idx)
                for spelling in spellings:
                    spelling_idxs = [tgt_dict.index(token) for token in spelling]
                    assert (
                        tgt_dict.unk() not in spelling_idxs
                    ), f"{spelling} {spelling_idxs}"
                    self.trie.insert(spelling_idxs, word_idx, score)
            self.trie.smear(SmearingMode.MAX)

            self.decoder_opts = LexiconDecoderOptions(
                beam_size=args.beam,
                beam_size_token=int(getattr(args, "beam_size_token", len(tgt_dict))),
                beam_threshold=args.beam_threshold,
                lm_weight=args.lm_weight,
                word_score=args.word_score,
                unk_score=args.unk_weight,
                sil_score=args.sil_weight,
                log_add=False,
                criterion_type=self.criterion_type,
            )

            if self.asg_transitions is None:
                N = 768
                # self.asg_transitions = torch.FloatTensor(N, N).zero_()
                self.asg_transitions = []

            self.decoder = LexiconDecoder(
                self.decoder_opts,
                self.trie,
                self.lm,
                self.silence,
                self.blank,
                self.unk_word,
                self.asg_transitions,
                self.unit_lm,
            )
        else:
            assert args.unit_lm, "lexicon free decoding can only be done with a unit language model"
            from flashlight.lib.text.decoder import LexiconFreeDecoder, LexiconFreeDecoderOptions

            d = {w: [[w]] for w in tgt_dict.symbols}
            self.word_dict = create_word_dict(d)
            self.lm = KenLM(args.kenlm_model, self.word_dict)
            self.decoder_opts = LexiconFreeDecoderOptions(
                beam_size=args.beam,
                beam_size_token=int(getattr(args, "beam_size_token", len(tgt_dict))),
                beam_threshold=args.beam_threshold,
                lm_weight=args.lm_weight,
                sil_score=args.sil_weight,
                log_add=False,
                criterion_type=self.criterion_type,
            )
            self.decoder = LexiconFreeDecoder(
                self.decoder_opts, self.lm, self.silence, self.blank, []
            )

>>>>>>> 1164a7fc

    def decode(self, emissions):
        B, T, N = emissions.size()
        hypos = []
        for b in range(B):
            emissions_ptr = emissions.data_ptr() + 4 * b * emissions.stride(0)
            results = self.decoder.decode(emissions_ptr, T, N)

            nbest_results = results[: self.nbest]
            hypos.append(
                [
                    {
                        "tokens": self.get_tokens(result.tokens),
                        "score": result.score,
                        "words": [
                            self.word_dict.get_entry(x) for x in result.words if x >= 0
                        ],
                    }
                    for result in nbest_results
                ]
            )
        return hypos


FairseqLMState = namedtuple("FairseqLMState", ["prefix", "incremental_state", "probs"])


class FairseqLM(LM):
    def __init__(self, dictionary, model):
        LM.__init__(self)
        self.dictionary = dictionary
        self.model = model
        self.unk = self.dictionary.unk()

        self.save_incremental = False  # this currently does not work properly
        self.max_cache = 20_000

        model.cuda()
        model.eval()
        model.make_generation_fast_()

        self.states = {}
        self.stateq = deque()

    def start(self, start_with_nothing):
        state = LMState()
        prefix = torch.LongTensor([[self.dictionary.eos()]])
        incremental_state = {} if self.save_incremental else None
        with torch.no_grad():
            res = self.model(prefix.cuda(), incremental_state=incremental_state)
            probs = self.model.get_normalized_probs(res, log_probs=True, sample=None)

        if incremental_state is not None:
            incremental_state = apply_to_sample(lambda x: x.cpu(), incremental_state)
        self.states[state] = FairseqLMState(
            prefix.numpy(), incremental_state, probs[0, -1].cpu().numpy()
        )
        self.stateq.append(state)

        return state

    def score(self, state: LMState, token_index: int, no_cache: bool = False):
        """
        Evaluate language model based on the current lm state and new word
        Parameters:
        -----------
        state: current lm state
        token_index: index of the word
                     (can be lexicon index then you should store inside LM the
                      mapping between indices of lexicon and lm, or lm index of a word)

        Returns:
        --------
        (LMState, float): pair of (new state, score for the current word)
        """
        curr_state = self.states[state]

        def trim_cache(targ_size):
            while len(self.stateq) > targ_size:
                rem_k = self.stateq.popleft()
                rem_st = self.states[rem_k]
                rem_st = FairseqLMState(rem_st.prefix, None, None)
                self.states[rem_k] = rem_st

        if curr_state.probs is None:
            new_incremental_state = (
                curr_state.incremental_state.copy()
                if curr_state.incremental_state is not None
                else None
            )
            with torch.no_grad():
                if new_incremental_state is not None:
                    new_incremental_state = apply_to_sample(
                        lambda x: x.cuda(), new_incremental_state
                    )
                elif self.save_incremental:
                    new_incremental_state = {}

                res = self.model(
                    torch.from_numpy(curr_state.prefix).cuda(),
                    incremental_state=new_incremental_state,
                )
                probs = self.model.get_normalized_probs(
                    res, log_probs=True, sample=None
                )

                if new_incremental_state is not None:
                    new_incremental_state = apply_to_sample(
                        lambda x: x.cpu(), new_incremental_state
                    )

                curr_state = FairseqLMState(
                    curr_state.prefix, new_incremental_state, probs[0, -1].cpu().numpy()
                )

            if not no_cache:
                self.states[state] = curr_state
                self.stateq.append(state)

        score = curr_state.probs[token_index].item()

        trim_cache(self.max_cache)

        outstate = state.child(token_index)
        if outstate not in self.states and not no_cache:
            prefix = np.concatenate(
                [curr_state.prefix, torch.LongTensor([[token_index]])], -1
            )
            incr_state = curr_state.incremental_state

            self.states[outstate] = FairseqLMState(prefix, incr_state, None)

        if token_index == self.unk:
            score = float("-inf")

        return outstate, score

    def finish(self, state: LMState):
        """
        Evaluate eos for language model based on the current lm state

        Returns:
        --------
        (LMState, float): pair of (new state, score for the current word)
        """
        return self.score(state, self.dictionary.eos())

    def empty_cache(self):
        self.states = {}
        self.stateq = deque()
        gc.collect()


class W2lFairseqLMDecoder(W2lDecoder):
    def __init__(self, args, tgt_dict):
        super().__init__(args, tgt_dict)

        self.unit_lm = getattr(args, "unit_lm", False)

        self.lexicon = load_words(args.lexicon) if args.lexicon else None
        self.idx_to_wrd = {}

        checkpoint = torch.load(args.kenlm_model, map_location="cpu")

        if "cfg" in checkpoint and checkpoint["cfg"] is not None:
            lm_args = checkpoint["cfg"]
        else:
            lm_args = convert_namespace_to_omegaconf(checkpoint["args"])

        with open_dict(lm_args.task):
            lm_args.task.data = osp.dirname(args.kenlm_model)

        task = tasks.setup_task(lm_args.task)
        model = task.build_model(lm_args.model)
        model.load_state_dict(checkpoint["model"], strict=False)

        self.trie = Trie(self.vocab_size, self.silence)

        self.word_dict = task.dictionary
        self.unk_word = self.word_dict.unk()
        self.lm = FairseqLM(self.word_dict, model)

<<<<<<< HEAD
        self.decoder_opts = DecoderOptions(
            args.beam,
            int(getattr(args, "beam_size_token", len(tgt_dict))),
            args.beam_threshold,
            args.lm_weight,
            args.word_score,
            args.unk_weight,
            args.sil_weight,
            0,
            False,
            self.criterion_type,
        )

=======
>>>>>>> 1164a7fc
        if self.lexicon:
            start_state = self.lm.start(False)
            for i, (word, spellings) in enumerate(self.lexicon.items()):
                if self.unit_lm:
                    word_idx = i
                    self.idx_to_wrd[i] = word
                    score = 0
                else:
                    word_idx = self.word_dict.index(word)
                    _, score = self.lm.score(start_state, word_idx, no_cache=True)

                for spelling in spellings:
                    spelling_idxs = [tgt_dict.index(token) for token in spelling]
                    assert (
                        tgt_dict.unk() not in spelling_idxs
                    ), f"{spelling} {spelling_idxs}"
                    self.trie.insert(spelling_idxs, word_idx, score)
            self.trie.smear(SmearingMode.MAX)

            self.decoder_opts = LexiconDecoderOptions(
                beam_size=args.beam,
                beam_size_token=int(getattr(args, "beam_size_token", len(tgt_dict))),
                beam_threshold=args.beam_threshold,
                lm_weight=args.lm_weight,
                word_score=args.word_score,
                unk_score=args.unk_weight,
                sil_score=args.sil_weight,
                log_add=False,
                criterion_type=self.criterion_type,
            )

            self.decoder = LexiconDecoder(
                self.decoder_opts,
                self.trie,
                self.lm,
                self.silence,
                self.blank,
                self.unk_word,
                self.asg_transitions,
                self.unit_lm,
            )
        else:
<<<<<<< HEAD
            from wav2letter.decoder import LexiconFreeDecoder
=======
            assert args.unit_lm, "lexicon free decoding can only be done with a unit language model"
            from flashlight.lib.text.decoder import LexiconFreeDecoder, LexiconFreeDecoderOptions

            d = {w: [[w]] for w in tgt_dict.symbols}
            self.word_dict = create_word_dict(d)
            self.lm = KenLM(args.kenlm_model, self.word_dict)
            self.decoder_opts = LexiconFreeDecoderOptions(
                beam_size=args.beam,
                beam_size_token=int(getattr(args, "beam_size_token", len(tgt_dict))),
                beam_threshold=args.beam_threshold,
                lm_weight=args.lm_weight,
                sil_score=args.sil_weight,
                log_add=False,
                criterion_type=self.criterion_type,
            )
>>>>>>> 1164a7fc
            self.decoder = LexiconFreeDecoder(
                self.decoder_opts, self.lm, self.silence, self.blank, []
            )

    def decode(self, emissions):
        B, T, N = emissions.size()
        hypos = []

        def idx_to_word(idx):
            if self.unit_lm:
                return self.idx_to_wrd[idx]
            else:
                return self.word_dict[idx]

        def make_hypo(result):
            hypo = {"tokens": self.get_tokens(result.tokens), "score": result.score}
            if self.lexicon:
                hypo["words"] = [idx_to_word(x) for x in result.words if x >= 0]
            return hypo

        for b in range(B):
            emissions_ptr = emissions.data_ptr() + 4 * b * emissions.stride(0)
            results = self.decoder.decode(emissions_ptr, T, N)

            nbest_results = results[: self.nbest]
            hypos.append([make_hypo(result) for result in nbest_results])
            self.lm.empty_cache()

        return hypos<|MERGE_RESOLUTION|>--- conflicted
+++ resolved
@@ -6,7 +6,7 @@
 # LICENSE file in the root directory of this source tree.
 
 """
-Wav2letter decoders.
+Flashlight decoders.
 """
 
 import gc
@@ -25,11 +25,11 @@
 
 
 try:
-    from wav2letter.common import create_word_dict, load_words
-    from wav2letter.criterion import CpuViterbiPath, get_data_ptr_as_bytes
-    from wav2letter.decoder import (
+    from flashlight.lib.text.dictionary import create_word_dict, load_words
+    from flashlight.lib.sequence.criterion import CpuViterbiPath, get_data_ptr_as_bytes
+    from flashlight.lib.text.decoder import (
         CriterionType,
-        DecoderOptions,
+        LexiconDecoderOptions,
         KenLM,
         LM,
         LMState,
@@ -39,7 +39,7 @@
     )
 except:
     warnings.warn(
-        "wav2letter python bindings are required to use this functionality. Please install from https://github.com/facebookresearch/wav2letter/wiki/Python-bindings"
+        "flashlight python bindings are required to use this functionality. Please install from https://github.com/facebookresearch/flashlight/tree/master/bindings/python"
     )
     LM = object
     LMState = object
@@ -149,48 +149,6 @@
             self.word_dict = create_word_dict(self.lexicon)
             self.unk_word = self.word_dict.get_index("<unk>")
 
-<<<<<<< HEAD
-        start_state = self.lm.start(False)
-        for i, (word, spellings) in enumerate(self.lexicon.items()):
-            word_idx = self.word_dict.get_index(word)
-            _, score = self.lm.score(start_state, word_idx)
-            for spelling in spellings:
-                spelling_idxs = [tgt_dict.index(token) for token in spelling]
-                assert (
-                    tgt_dict.unk() not in spelling_idxs
-                ), f"{spelling} {spelling_idxs}"
-                self.trie.insert(spelling_idxs, word_idx, score)
-        self.trie.smear(SmearingMode.MAX)
-
-        self.decoder_opts = DecoderOptions(
-            args.beam,
-            int(getattr(args, "beam_size_token", len(tgt_dict))),
-            args.beam_threshold,
-            args.lm_weight,
-            args.word_score,
-            args.unk_weight,
-            args.sil_weight,
-            0,
-            False,
-            self.criterion_type,
-        )
-
-        if self.asg_transitions is None:
-            N = 768
-            # self.asg_transitions = torch.FloatTensor(N, N).zero_()
-            self.asg_transitions = []
-
-        self.decoder = LexiconDecoder(
-            self.decoder_opts,
-            self.trie,
-            self.lm,
-            self.silence,
-            self.blank,
-            self.unk_word,
-            self.asg_transitions,
-            False,
-        )
-=======
             self.lm = KenLM(args.kenlm_model, self.word_dict)
             self.trie = Trie(self.vocab_size, self.silence)
 
@@ -253,7 +211,6 @@
                 self.decoder_opts, self.lm, self.silence, self.blank, []
             )
 
->>>>>>> 1164a7fc
 
     def decode(self, emissions):
         B, T, N = emissions.size()
@@ -436,22 +393,6 @@
         self.unk_word = self.word_dict.unk()
         self.lm = FairseqLM(self.word_dict, model)
 
-<<<<<<< HEAD
-        self.decoder_opts = DecoderOptions(
-            args.beam,
-            int(getattr(args, "beam_size_token", len(tgt_dict))),
-            args.beam_threshold,
-            args.lm_weight,
-            args.word_score,
-            args.unk_weight,
-            args.sil_weight,
-            0,
-            False,
-            self.criterion_type,
-        )
-
-=======
->>>>>>> 1164a7fc
         if self.lexicon:
             start_state = self.lm.start(False)
             for i, (word, spellings) in enumerate(self.lexicon.items()):
@@ -494,9 +435,6 @@
                 self.unit_lm,
             )
         else:
-<<<<<<< HEAD
-            from wav2letter.decoder import LexiconFreeDecoder
-=======
             assert args.unit_lm, "lexicon free decoding can only be done with a unit language model"
             from flashlight.lib.text.decoder import LexiconFreeDecoder, LexiconFreeDecoderOptions
 
@@ -512,7 +450,6 @@
                 log_add=False,
                 criterion_type=self.criterion_type,
             )
->>>>>>> 1164a7fc
             self.decoder = LexiconFreeDecoder(
                 self.decoder_opts, self.lm, self.silence, self.blank, []
             )
